--- conflicted
+++ resolved
@@ -9,14 +9,9 @@
 from db.db_connector import get_price_data
 from db.predictions_store import create_predictions_table, save_predictions
 from deleting_SQL import delete_old_records
-<<<<<<< HEAD
 import joblib
 
 from ml.meta import fit_meta_classifier, fit_meta_regressor
-=======
-from ml.train import train_model, load_model
-from ml.train_regressor import train_regressor, load_regressor
->>>>>>> d4234895
 from utils.config import CONFIG
 from utils.helpers import ensure_dir_exists
 from utils.progress import step, timed, p
@@ -104,15 +99,10 @@
     create_predictions_table(DB_PATH, TABLE_PRED)
     backfill_actuals_and_errors(db_path=DB_PATH, table_pred=TABLE_PRED, symbol=SYMBOL)
     last_ts = full_df["timestamp"].max()
-<<<<<<< HEAD
     _delete_future_predictions(
         DB_PATH, SYMBOL, int(last_ts.value // 1_000_000), TABLE_PRED
     )
-=======
-
-    _delete_future_predictions(DB_PATH, SYMBOL, int(last_ts.value // 1_000_000), TABLE_PRED)
-
->>>>>>> d4234895
+
     # Prepare training data for meta models
     horizon_dfs = []
     for horizon in range(1, FORWARD_STEPS + 1):
@@ -165,10 +155,6 @@
     pred_local = pd.Timestamp(pred_time, tz="UTC").tz_convert(PRAGUE_TZ)
 
     # Base features for the latest row
-<<<<<<< HEAD
-=======
-
->>>>>>> d4234895
     base_last = last_row[FEATURE_COLS]
 
     step(5, 8, "Predict horizons")
