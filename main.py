--- conflicted
+++ resolved
@@ -102,10 +102,7 @@
     _delete_future_predictions(
         DB_PATH, SYMBOL, int(last_ts.value // 1_000_000), TABLE_PRED
     )
-<<<<<<< HEAD
-=======
-
->>>>>>> 3c3d0bfb
+
     # Prepare training data for meta models
     horizon_dfs = []
     for horizon in range(1, FORWARD_STEPS + 1):
@@ -123,10 +120,8 @@
     model_path_reg = "ml/meta_model_reg.joblib"
     feature_list_path = "ml/feature_list.json"
     version_path = "ml/meta_version.json"
-<<<<<<< HEAD
     threshold_path = "ml/threshold.json"
-=======
->>>>>>> 3c3d0bfb
+
     if train:
         with timed("Train meta-classifier"):
             cls_model, f1 = fit_meta_classifier(
@@ -137,10 +132,8 @@
                 feature_list_path=feature_list_path,
                 version_path=version_path,
                 version=FEATURES_VERSION,
-<<<<<<< HEAD
                 threshold_path=threshold_path,
-=======
->>>>>>> 3c3d0bfb
+
             )
             p(f"F1={f1:.4f}")
         with timed("Train meta-regressor"):
