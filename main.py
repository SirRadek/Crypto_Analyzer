import time
from datetime import datetime, timezone
from zoneinfo import ZoneInfo

import pandas as pd

from analysis.feature_engineering import create_features, FEATURE_COLUMNS
from analysis.compare_predictions import backfill_actuals_and_errors
from db.db_connector import get_price_data
from db.predictions_store import create_predictions_table, save_predictions
from deleting_SQL import delete_old_records
import joblib

from ml.meta import fit_meta_classifier, fit_meta_regressor
from utils.config import CONFIG
from utils.helpers import ensure_dir_exists
from utils.progress import step, timed, p

SYMBOL = CONFIG.symbol
DB_PATH = CONFIG.db_path
FEATURE_COLS = FEATURE_COLUMNS
TABLE_PRED = CONFIG.table_pred
INTERVAL = CONFIG.interval
# number of future five-minute steps to predict, e.g. 24 -> next 2 hours
FORWARD_STEPS = CONFIG.forward_steps
INTERVAL_TO_MIN = {
    "1m": 1,
    "3m": 3,
    "5m": 5,
    "15m": 15,
    "30m": 30,
    "1h": 60,
    "2h": 120,
    "4h": 240,
    "1d": 1440,
}
PRAGUE_TZ = ZoneInfo("Europe/Prague")
FEATURES_VERSION = "ext_v1"


def _created_at_iso():
    return datetime.now(timezone.utc).isoformat()


def _delete_future_predictions(
    db_path: str, symbol: str, from_ms: int, table_name: str
) -> int:
    import sqlite3

    with sqlite3.connect(db_path) as conn:
        cur = conn.cursor()
        cur.execute(
            f"DELETE FROM {table_name} WHERE symbol = ? AND prediction_time_ms >= ?",
            (symbol, int(from_ms)),
        )
        deleted = cur.rowcount if cur.rowcount is not None else 0
        conn.commit()
        cur.execute("PRAGMA optimize;")
        conn.commit()
    return deleted


def prepare_targets(df, forward_steps=1):
    df = df.copy()
    df["target_cls"] = (df["close"].shift(-forward_steps) > df["close"]).astype(int)
    df["target_reg"] = df["close"].shift(-forward_steps)
    df = df.dropna(subset=["target_cls", "target_reg"])
    return df


<<<<<<< HEAD
def main(train=True, use_meta_only=True):
=======
def main(train=True):
>>>>>>> 8f762702
    ensure_dir_exists("db/data")
    start = time.perf_counter()

    step(1, 8, "Import latest data")
    try:
        from db.btc_import import import_latest_data

        import_latest_data()
    except Exception as exc:
        p(f"btc_import failed: {exc}")

    step(2, 8, "Loading data from DB")
    with timed("Load"):
        start_ts = int(
            (pd.Timestamp.utcnow() - pd.Timedelta(days=5 * 365)).timestamp() * 1000
        )
        df = get_price_data(SYMBOL, start_ts=start_ts, db_path=DB_PATH)
        p(f"  -> rows={len(df)}, cols={len(df.columns)}")

    step(3, 8, "Feature engineering")
    with timed("Features"):
        df = create_features(df)
        p(f"  -> rows after features={len(df)}")

    full_df = df.copy()

    step(4, 8, "Backfill predictions & train/load models")
    create_predictions_table(DB_PATH, TABLE_PRED)
    backfill_actuals_and_errors(db_path=DB_PATH, table_pred=TABLE_PRED, symbol=SYMBOL)
    last_ts = full_df["timestamp"].max()
    _delete_future_predictions(
        DB_PATH, SYMBOL, int(last_ts.value // 1_000_000), TABLE_PRED
    )
<<<<<<< HEAD

    if not use_meta_only:
        from pathlib import Path
        import json
        from ml.train import load_model as load_base_model
        from ml.train_regressor import load_regressor as load_base_regressor
        from ml.model_utils import match_model_features

        CLS_MODEL_COUNT = 25
        REG_MODEL_COUNT = 30
        CLS_ACC_PATH = Path("ml/backtest_acc_cls.json")
        REG_ACC_PATH = Path("ml/backtest_acc_reg.json")

        def list_model_paths(pattern: str, count: int):
            paths = []
            indices = []
            for i in range(1, count + 1):
                path = pattern.format(i=i)
                if Path(path).exists():
                    paths.append(path)
                    indices.append(i)
                else:
                    p(f"Missing model {path}")
            return paths, indices

        def load_accuracy_weights(path: Path, indices):
            if path.exists():
                with open(path, "r", encoding="utf-8") as f:
                    data = json.load(f)
            else:
                data = {}
            return [float(data.get(str(i), 1.0)) for i in indices]

        cls_paths, cls_indices = list_model_paths(
            "ml/model_{i}.joblib", CLS_MODEL_COUNT
        )
        reg_paths, reg_indices = list_model_paths(
            "ml/model_reg_{i}.joblib", REG_MODEL_COUNT
        )
        cls_weights = load_accuracy_weights(CLS_ACC_PATH, cls_indices)
        reg_weights = load_accuracy_weights(REG_ACC_PATH, reg_indices)

=======
>>>>>>> 8f762702
    # Prepare training data for meta models
    horizon_dfs = []
    for horizon in range(1, FORWARD_STEPS + 1):
        df_h = prepare_targets(full_df, forward_steps=horizon)
        df_h["horizon"] = horizon
        horizon_dfs.append(df_h)
    train_df = pd.concat(horizon_dfs, ignore_index=True)

    feature_cols_meta = FEATURE_COLS + ["horizon"]
<<<<<<< HEAD
    if not use_meta_only:
        base_feats = train_df[FEATURE_COLS]
        for path, idx, w in zip(cls_paths, cls_indices, cls_weights):
            model = load_base_model(model_path=path)
            feats = match_model_features(base_feats, model)
            preds = model.predict_proba(feats)[:, 1] * w
            train_df[f"cls_pred_{idx}"] = preds
            del model
        for path, idx, w in zip(reg_paths, reg_indices, reg_weights):
            model = load_base_regressor(model_path=path)
            feats = match_model_features(base_feats, model)
            preds = model.predict(feats) * w
            train_df[f"reg_pred_{idx}"] = preds
            del model
        cls_pred_cols = [f"cls_pred_{i}" for i in cls_indices]
        reg_pred_cols = [f"reg_pred_{i}" for i in reg_indices]
        feature_cols_meta += cls_pred_cols + reg_pred_cols

=======
>>>>>>> 8f762702
    X_all = train_df[feature_cols_meta]
    y_cls_all = train_df["target_cls"]
    y_reg_all = train_df["target_reg"]

    model_path_cls = "ml/meta_model_cls.joblib"
    model_path_reg = "ml/meta_model_reg.joblib"
    feature_list_path = "ml/feature_list.json"
    version_path = "ml/meta_version.json"
    threshold_path = "ml/threshold.json"
    if train:
        with timed("Train meta-classifier"):
            cls_model, f1 = fit_meta_classifier(
                X_all,
                y_cls_all,
                feature_cols_meta,
                model_path=model_path_cls,
                feature_list_path=feature_list_path,
                version_path=version_path,
                version=FEATURES_VERSION,
                threshold_path=threshold_path,
            )
            p(f"F1={f1:.4f}")
        with timed("Train meta-regressor"):
            reg_model, mae = fit_meta_regressor(
                X_all,
                y_reg_all,
                feature_cols_meta,
                model_path=model_path_reg,
                feature_list_path=feature_list_path,
                version_path=version_path,
                version=FEATURES_VERSION,
            )
            p(f"MAE={mae:.4f}")
    else:
        with timed("Load meta-classifier"):
            cls_model = joblib.load(model_path_cls, mmap_mode="r")
        with timed("Load meta-regressor"):
            reg_model = joblib.load(model_path_reg, mmap_mode="r")

    rows_to_save = []
    last_row = full_df.iloc[[-1]]
    pred_time = last_row["timestamp"].iloc[0]
    pred_local = pd.Timestamp(pred_time, tz="UTC").tz_convert(PRAGUE_TZ)

    # Base features for the latest row
    base_last = last_row[FEATURE_COLS]
<<<<<<< HEAD
    if not use_meta_only:
        last_base_preds = {}
        for path, idx, w in zip(cls_paths, cls_indices, cls_weights):
            model = load_base_model(model_path=path)
            feats = match_model_features(base_last, model)
            last_base_preds[f"cls_pred_{idx}"] = float(
                model.predict_proba(feats)[:, 1][0] * w
            )
            del model
        for path, idx, w in zip(reg_paths, reg_indices, reg_weights):
            model = load_base_regressor(model_path=path)
            feats = match_model_features(base_last, model)
            last_base_preds[f"reg_pred_{idx}"] = float(model.predict(feats)[0] * w)
            del model
=======
>>>>>>> 8f762702

    step(5, 8, "Predict horizons")
    for horizon in range(1, FORWARD_STEPS + 1):
        with timed("Predict"):
            X_last = base_last.copy()
            X_last["horizon"] = horizon
<<<<<<< HEAD
            if not use_meta_only:
                for name, val in last_base_preds.items():
                    X_last[name] = val
=======
>>>>>>> 8f762702
            prob_up = float(cls_model.predict_proba(X_last[feature_cols_meta])[:, 1][0])
            reg_pred = float(reg_model.predict(X_last[feature_cols_meta])[0])
            last_close = float(last_row["close"].iloc[0])
            combined_price = last_close + (reg_pred - last_close) * prob_up

        target_time = pred_time + pd.Timedelta(
            minutes=horizon * INTERVAL_TO_MIN[INTERVAL]
        )
        targ_local = pd.Timestamp(target_time, tz="UTC").tz_convert(PRAGUE_TZ)

        row = (
            SYMBOL,
            INTERVAL,
            horizon,
            int(pred_time.value // 1_000_000),
            int(target_time.value // 1_000_000),
            pred_local.strftime("%Y-%m-%d %H:%M:%S"),
            targ_local.strftime("%Y-%m-%d %H:%M:%S"),
            float(combined_price),
            float(reg_pred),
            float(prob_up),
            None,
            None,
            "RF_cls_reg",
            FEATURES_VERSION,
            _created_at_iso(),
        )
        rows_to_save.append(row)

    step(6, 8, "Save predictions")
    save_predictions(rows_to_save, DB_PATH, TABLE_PRED)
    p(f"Saved {len(rows_to_save)} predictions to DB.")

    step(7, 8, "Cleanup old records")
    prices_del, preds_del = delete_old_records(DB_PATH)
    p(f"  -> deleted {prices_del} prices rows and {preds_del} prediction rows")

    total = time.perf_counter() - start
    p(f"Done in {total:.2f}s")


if __name__ == "__main__":
    main()<|MERGE_RESOLUTION|>--- conflicted
+++ resolved
@@ -68,11 +68,7 @@
     return df
 
 
-<<<<<<< HEAD
 def main(train=True, use_meta_only=True):
-=======
-def main(train=True):
->>>>>>> 8f762702
     ensure_dir_exists("db/data")
     start = time.perf_counter()
 
@@ -106,7 +102,6 @@
     _delete_future_predictions(
         DB_PATH, SYMBOL, int(last_ts.value // 1_000_000), TABLE_PRED
     )
-<<<<<<< HEAD
 
     if not use_meta_only:
         from pathlib import Path
@@ -149,8 +144,6 @@
         cls_weights = load_accuracy_weights(CLS_ACC_PATH, cls_indices)
         reg_weights = load_accuracy_weights(REG_ACC_PATH, reg_indices)
 
-=======
->>>>>>> 8f762702
     # Prepare training data for meta models
     horizon_dfs = []
     for horizon in range(1, FORWARD_STEPS + 1):
@@ -160,7 +153,6 @@
     train_df = pd.concat(horizon_dfs, ignore_index=True)
 
     feature_cols_meta = FEATURE_COLS + ["horizon"]
-<<<<<<< HEAD
     if not use_meta_only:
         base_feats = train_df[FEATURE_COLS]
         for path, idx, w in zip(cls_paths, cls_indices, cls_weights):
@@ -179,8 +171,6 @@
         reg_pred_cols = [f"reg_pred_{i}" for i in reg_indices]
         feature_cols_meta += cls_pred_cols + reg_pred_cols
 
-=======
->>>>>>> 8f762702
     X_all = train_df[feature_cols_meta]
     y_cls_all = train_df["target_cls"]
     y_reg_all = train_df["target_reg"]
@@ -227,7 +217,6 @@
 
     # Base features for the latest row
     base_last = last_row[FEATURE_COLS]
-<<<<<<< HEAD
     if not use_meta_only:
         last_base_preds = {}
         for path, idx, w in zip(cls_paths, cls_indices, cls_weights):
@@ -242,20 +231,16 @@
             feats = match_model_features(base_last, model)
             last_base_preds[f"reg_pred_{idx}"] = float(model.predict(feats)[0] * w)
             del model
-=======
->>>>>>> 8f762702
 
     step(5, 8, "Predict horizons")
     for horizon in range(1, FORWARD_STEPS + 1):
         with timed("Predict"):
             X_last = base_last.copy()
             X_last["horizon"] = horizon
-<<<<<<< HEAD
             if not use_meta_only:
                 for name, val in last_base_preds.items():
                     X_last[name] = val
-=======
->>>>>>> 8f762702
+
             prob_up = float(cls_model.predict_proba(X_last[feature_cols_meta])[:, 1][0])
             reg_pred = float(reg_model.predict(X_last[feature_cols_meta])[0])
             last_close = float(last_row["close"].iloc[0])
