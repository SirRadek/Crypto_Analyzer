import time
from datetime import datetime, timezone
from zoneinfo import ZoneInfo

import pandas as pd

from analysis.feature_engineering import create_features, FEATURE_COLUMNS
from analysis.compare_predictions import backfill_actuals_and_errors
from db.db_connector import get_price_data
from db.predictions_store import create_predictions_table, save_predictions
from deleting_SQL import delete_old_records
import joblib

from ml.meta import fit_meta_classifier, fit_meta_regressor
from utils.config import CONFIG
from utils.helpers import ensure_dir_exists
from utils.progress import step, timed, p

SYMBOL = CONFIG.symbol
DB_PATH = CONFIG.db_path
FEATURE_COLS = FEATURE_COLUMNS
TABLE_PRED = CONFIG.table_pred
INTERVAL = CONFIG.interval
# number of future five-minute steps to predict, e.g. 24 -> next 2 hours
FORWARD_STEPS = CONFIG.forward_steps
INTERVAL_TO_MIN = {
    "1m": 1,
    "3m": 3,
    "5m": 5,
    "15m": 15,
    "30m": 30,
    "1h": 60,
    "2h": 120,
    "4h": 240,
    "1d": 1440,
}
PRAGUE_TZ = ZoneInfo("Europe/Prague")
FEATURES_VERSION = "ext_v1"


def _created_at_iso():
    return datetime.now(timezone.utc).isoformat()


def _delete_future_predictions(
    db_path: str, symbol: str, from_ms: int, table_name: str
) -> int:
    import sqlite3

    with sqlite3.connect(db_path) as conn:
        cur = conn.cursor()
        cur.execute(
            f"DELETE FROM {table_name} WHERE symbol = ? AND prediction_time_ms >= ?",
            (symbol, int(from_ms)),
        )
        deleted = cur.rowcount if cur.rowcount is not None else 0
        conn.commit()
        cur.execute("PRAGMA optimize;")
        conn.commit()
    return deleted


def prepare_targets(df, forward_steps=1):
    df = df.copy()
    df["target_cls"] = (df["close"].shift(-forward_steps) > df["close"]).astype(int)
    df["target_reg"] = df["close"].shift(-forward_steps)
    df = df.dropna(subset=["target_cls", "target_reg"])
    return df


def main(train=True):
    ensure_dir_exists("db/data")
    start = time.perf_counter()

    step(1, 8, "Import latest data")
    try:
        from db.btc_import import import_latest_data

        import_latest_data()
    except Exception as exc:
        p(f"btc_import failed: {exc}")

    step(2, 8, "Loading data from DB")
    with timed("Load"):
        start_ts = int(
            (pd.Timestamp.utcnow() - pd.Timedelta(days=5 * 365)).timestamp() * 1000
        )
        df = get_price_data(SYMBOL, start_ts=start_ts, db_path=DB_PATH)
        p(f"  -> rows={len(df)}, cols={len(df.columns)}")

    step(3, 8, "Feature engineering")
    with timed("Features"):
        df = create_features(df)
        p(f"  -> rows after features={len(df)}")

    full_df = df.copy()

    step(4, 8, "Backfill predictions & train/load models")
    create_predictions_table(DB_PATH, TABLE_PRED)
    backfill_actuals_and_errors(db_path=DB_PATH, table_pred=TABLE_PRED, symbol=SYMBOL)
    last_ts = full_df["timestamp"].max()
    _delete_future_predictions(
        DB_PATH, SYMBOL, int(last_ts.value // 1_000_000), TABLE_PRED
    )
<<<<<<< HEAD
=======

>>>>>>> ebf33915
    # Prepare training data for meta models
    horizon_dfs = []
    for horizon in range(1, FORWARD_STEPS + 1):
        df_h = prepare_targets(full_df, forward_steps=horizon)
        df_h["horizon"] = horizon
        horizon_dfs.append(df_h)
    train_df = pd.concat(horizon_dfs, ignore_index=True)

    feature_cols_meta = FEATURE_COLS + ["horizon"]
    X_all = train_df[feature_cols_meta]
    y_cls_all = train_df["target_cls"]
    y_reg_all = train_df["target_reg"]

    model_path_cls = "ml/meta_model_cls.joblib"
    model_path_reg = "ml/meta_model_reg.joblib"
    feature_list_path = "ml/feature_list.json"
    version_path = "ml/meta_version.json"
    if train:
        with timed("Train meta-classifier"):
            cls_model, f1 = fit_meta_classifier(
                X_all,
                y_cls_all,
                feature_cols_meta,
                model_path=model_path_cls,
                feature_list_path=feature_list_path,
                version_path=version_path,
                version=FEATURES_VERSION,
            )
            p(f"F1={f1:.4f}")
        with timed("Train meta-regressor"):
            reg_model, mae = fit_meta_regressor(
                X_all,
                y_reg_all,
                feature_cols_meta,
                model_path=model_path_reg,
                feature_list_path=feature_list_path,
                version_path=version_path,
                version=FEATURES_VERSION,
            )
            p(f"MAE={mae:.4f}")
    else:
        with timed("Load meta-classifier"):
            cls_model = joblib.load(model_path_cls, mmap_mode="r")
        with timed("Load meta-regressor"):
            reg_model = joblib.load(model_path_reg, mmap_mode="r")

    rows_to_save = []
    last_row = full_df.iloc[[-1]]
    pred_time = last_row["timestamp"].iloc[0]
    pred_local = pd.Timestamp(pred_time, tz="UTC").tz_convert(PRAGUE_TZ)

    # Base features for the latest row
    base_last = last_row[FEATURE_COLS]

    step(5, 8, "Predict horizons")
    for horizon in range(1, FORWARD_STEPS + 1):
        with timed("Predict"):
            X_last = base_last.copy()
            X_last["horizon"] = horizon
            prob_up = float(cls_model.predict_proba(X_last[feature_cols_meta])[:, 1][0])
            reg_pred = float(reg_model.predict(X_last[feature_cols_meta])[0])
            last_close = float(last_row["close"].iloc[0])
            combined_price = last_close + (reg_pred - last_close) * prob_up

        target_time = pred_time + pd.Timedelta(
            minutes=horizon * INTERVAL_TO_MIN[INTERVAL]
        )
        targ_local = pd.Timestamp(target_time, tz="UTC").tz_convert(PRAGUE_TZ)

        row = (
            SYMBOL,
            INTERVAL,
            horizon,
            int(pred_time.value // 1_000_000),
            int(target_time.value // 1_000_000),
            pred_local.strftime("%Y-%m-%d %H:%M:%S"),
            targ_local.strftime("%Y-%m-%d %H:%M:%S"),
            float(combined_price),
            float(reg_pred),
            float(prob_up),
            None,
            None,
            "RF_cls_reg",
            FEATURES_VERSION,
            _created_at_iso(),
        )
        rows_to_save.append(row)

    step(6, 8, "Save predictions")
    save_predictions(rows_to_save, DB_PATH, TABLE_PRED)
    p(f"Saved {len(rows_to_save)} predictions to DB.")

    step(7, 8, "Cleanup old records")
    prices_del, preds_del = delete_old_records(DB_PATH)
    p(f"  -> deleted {prices_del} prices rows and {preds_del} prediction rows")

    total = time.perf_counter() - start
    p(f"Done in {total:.2f}s")


if __name__ == "__main__":
    main()<|MERGE_RESOLUTION|>--- conflicted
+++ resolved
@@ -102,10 +102,7 @@
     _delete_future_predictions(
         DB_PATH, SYMBOL, int(last_ts.value // 1_000_000), TABLE_PRED
     )
-<<<<<<< HEAD
-=======
-
->>>>>>> ebf33915
+
     # Prepare training data for meta models
     horizon_dfs = []
     for horizon in range(1, FORWARD_STEPS + 1):
