import argparse
import gc
import json
import logging
import math
import os
import resource
import traceback
<<<<<<< HEAD
import typing
=======
>>>>>>> b9e577c5
from collections.abc import Sequence
from datetime import datetime
from io import BytesIO
from pathlib import Path
from typing import Any

import joblib
import numpy as np
import xgboost as xgb

from crypto_analyzer.model_manager import MODELS_ROOT, PROJECT_ROOT, atomic_write
<<<<<<< HEAD
=======

from .train import _gpu_available
>>>>>>> b9e577c5

MODEL_PATH = "ml/meta_model_reg.joblib"
logger = logging.getLogger(__name__)


try:
    from numpy.core._exceptions import _ArrayMemoryError

    _MEM_ERRORS: tuple[type[BaseException], ...] = (MemoryError, _ArrayMemoryError)
except Exception:  # pragma: no cover - numpy versions <1.20
    _MEM_ERRORS = (MemoryError,)


def _should_mmap(path: str) -> bool:
    """Decide whether to use memory-mapped loading based on available RAM."""
    try:
        import psutil

        size = os.path.getsize(path)
        avail = int(psutil.virtual_memory().available)
        return size > 0.5 * avail
    except Exception:
        return False


def train_regressor(  # type: ignore[no-untyped-def]
    X,
    y,
    model_path: str = MODEL_PATH,
    sample_weight=None,
    params: dict[str, Any] | None = None,
    use_gpu: bool = False,
    train_window: int | None = None,
<<<<<<< HEAD
) -> xgb.XGBRegressor:
=======
):
>>>>>>> b9e577c5
    """Train an XGBoost regressor with deterministic defaults and OOM fallback.

    The function always casts inputs to ``float32`` and constructs ``xgb.DMatrix``
    objects to minimise RAM usage. Default hyperparameters favour stability and
    mirror the user's specification. On ``MemoryError`` the training is retried
    according to the sequence:

    ``GPU → CPU n_jobs=1 → reduce n_estimators by 30% → max_depth −2``.

    Each fallback logs the reason alongside the current peak RSS.
    """

    if train_window is not None:
        X = X[-train_window:]
        y = y[-train_window:]
        if sample_weight is not None:
            sample_weight = sample_weight[-train_window:]

    X = np.asarray(X, dtype=np.float32)
    y = np.asarray(y, dtype=np.float32)
    if sample_weight is not None:
        sample_weight = np.asarray(sample_weight, dtype=np.float32)

    xgb.set_config(verbosity=0)

    n_feat = X.shape[1]
    colsample_default = min(1.0, math.sqrt(n_feat) / n_feat)

    params = params.copy() if params else {}
    params.setdefault("tree_method", "hist")
<<<<<<< HEAD
    params.setdefault("device", "cuda" if use_gpu else "cpu")
=======
>>>>>>> b9e577c5
    params.setdefault("max_depth", 8)
    params.setdefault("n_estimators", 600)
    params.setdefault("subsample", 0.8)
    params.setdefault("colsample_bytree", min(0.8, colsample_default))
    params.setdefault("early_stopping_rounds", 50)
    params.setdefault("nthread", -1)
    params.setdefault("random_state", 42)
    params.setdefault("verbosity", 0)

<<<<<<< HEAD
=======
    if use_gpu and _gpu_available():
        params["tree_method"] = "gpu_hist"
        params["predictor"] = "gpu_predictor"
    elif use_gpu:
        logger.warning("CUDA not available, falling back to CPU")
        params["tree_method"] = "hist"

>>>>>>> b9e577c5
    n_estimators = params.pop("n_estimators")
    early_rounds = params.pop("early_stopping_rounds")

    # evaluation split for early stopping
    eval_size = max(1, int(0.2 * len(X)))
    X_train, X_val = X[:-eval_size], X[-eval_size:]
    y_train, y_val = y[:-eval_size], y[-eval_size:]
    if sample_weight is not None:
        sw_train, sw_val = sample_weight[:-eval_size], sample_weight[-eval_size:]
    else:
        sw_train = sw_val = None
    dtrain = xgb.DMatrix(X_train, label=y_train, weight=sw_train)
    deval = xgb.DMatrix(X_val, label=y_val, weight=sw_val)

    # parameters for the sklearn wrapper used only for returning the model
    sk_params = {
        "max_depth": params.get("max_depth"),
        "subsample": params.get("subsample"),
        "colsample_bytree": params.get("colsample_bytree"),
        "tree_method": params.get("tree_method"),
<<<<<<< HEAD
        "device": params.get("device"),
        "n_jobs": params.get("nthread"),
        "random_state": params.get("random_state"),
=======
        "n_jobs": params.get("nthread"),
        "random_state": params.get("random_state"),
        "predictor": params.get("predictor", None),
>>>>>>> b9e577c5
        "verbosity": params.get("verbosity"),
        "n_estimators": n_estimators,
    }
    # remove None values
    sk_params = {k: v for k, v in sk_params.items() if v is not None}

    reduced_estimators = False
    while True:
        try:
            booster = xgb.train(
                params,
                dtrain,
                num_boost_round=n_estimators,
                evals=[(deval, "eval")],
                early_stopping_rounds=early_rounds,
            )
            model = xgb.XGBRegressor(**sk_params)
            model._Booster = booster
<<<<<<< HEAD
            model._n_features_in = X.shape[1]  # type: ignore[attr-defined]
=======
            model._n_features_in = X.shape[1]
>>>>>>> b9e577c5
            buffer = BytesIO()
            joblib.dump(model, buffer, compress=False)
            atomic_write(Path(model_path), buffer.getvalue())
            return model
<<<<<<< HEAD
        except xgb.core.XGBoostError as exc:
            if params.get("device") == "cuda":
                logger.warning("CUDA not available, falling back to CPU")
                params["device"] = "cpu"
                sk_params["device"] = "cpu"
                continue
            raise exc
        except _MEM_ERRORS as exc:  # pragma: no cover - depends on resources
            peak = resource.getrusage(resource.RUSAGE_SELF).ru_maxrss / 1024
            if params.get("device") == "cuda":
                logger.warning("OOM on GPU, falling back to CPU n_jobs=1; peak RSS=%.0fMB", peak)
                params["device"] = "cpu"
                params["nthread"] = 1
                sk_params["device"] = "cpu"
=======
        except _MEM_ERRORS as exc:  # pragma: no cover - depends on resources
            peak = resource.getrusage(resource.RUSAGE_SELF).ru_maxrss / 1024
            if params.get("tree_method") == "gpu_hist":
                logger.warning("OOM on GPU, falling back to CPU n_jobs=1; peak RSS=%.0fMB", peak)
                params["tree_method"] = "hist"
                params.pop("predictor", None)
                params["nthread"] = 1
                sk_params["tree_method"] = "hist"
                sk_params.pop("predictor", None)
>>>>>>> b9e577c5
                sk_params["n_jobs"] = 1
            elif params.get("nthread", -1) != 1:
                logger.warning(
                    "OOM with n_jobs=%s, retrying with n_jobs=1; peak RSS=%.0fMB",
                    params.get("nthread"),
                    peak,
                )
                params["nthread"] = 1
                sk_params["n_jobs"] = 1
            elif not reduced_estimators and n_estimators > 1:
                new_estimators = max(1, int(n_estimators * 0.7))
                logger.warning(
                    "OOM; reducing n_estimators %d→%d; peak RSS=%.0fMB",
                    n_estimators,
                    new_estimators,
                    peak,
                )
                n_estimators = new_estimators
                sk_params["n_estimators"] = n_estimators
                reduced_estimators = True
            elif params.get("max_depth", 0) > 1:
                new_depth = max(1, params["max_depth"] - 2)
                logger.warning(
                    "OOM; reducing max_depth %d→%d; peak RSS=%.0fMB",
                    params["max_depth"],
                    new_depth,
                    peak,
                )
                params["max_depth"] = new_depth
                sk_params["max_depth"] = new_depth
            else:
                raise exc
            gc.collect()
            continue


def load_regressor(
    model_path: str = MODEL_PATH, mmap_mode: str | None = None
) -> xgb.XGBRegressor:
    """Load a previously trained regressor with graceful OOM handling."""

    if not os.path.exists(model_path):
        raise FileNotFoundError(f"No regressor at {model_path}")

    mode = mmap_mode
    if mode is None and _should_mmap(model_path):
        mode = "r"

    try:
        return typing.cast(
            xgb.XGBRegressor, joblib.load(model_path, mmap_mode=mode)  # type: ignore[arg-type]
        )
    except _MEM_ERRORS:
        if mode != "r":
            print("Memory low; retrying regressor load with mmap")
            return typing.cast(
                xgb.XGBRegressor, joblib.load(model_path, mmap_mode="r")
            )
        raise


# ---------------------------------------------------------------------------
# CLI helpers
# ---------------------------------------------------------------------------


def _build_parser() -> argparse.ArgumentParser:
    parser = argparse.ArgumentParser(description="Train regressor")
    period = parser.add_mutually_exclusive_group()
    period.add_argument("--train-window")
    period.add_argument("--train-start")
    parser.add_argument("--train-end")
    parser.add_argument("--horizon")
    parser.add_argument("--step")
    eval_group = parser.add_mutually_exclusive_group()
    eval_group.add_argument("--eval-split")
    eval_group.add_argument("--eval-frac", type=float)
    parser.add_argument("--reset-metadata", action="store_true")
    return parser


def parse_args(argv: Sequence[str] | None = None) -> argparse.Namespace:
    parser = _build_parser()
    args = parser.parse_args(argv)
    if args.train_start and not args.train_end:
        parser.error("--train-start requires --train-end")
    if args.train_end and not args.train_start:
        parser.error("--train-end requires --train-start")
    if args.train_window and (args.train_start or args.train_end):
        parser.error("--train-window is mutually exclusive with --train-start/--train-end")
    return args


def _reset_metadata() -> None:
    MODELS_ROOT.mkdir(parents=True, exist_ok=True)
    for name in ["model_usage.json", "model_performance.json"]:
        path = MODELS_ROOT / name
        atomic_write(path, b"{}")
        json.loads(path.read_text())


def _log_run(config: dict[str, object]) -> None:
    runs_dir = PROJECT_ROOT / "logs" / "runs"
    runs_dir.mkdir(parents=True, exist_ok=True)
    ts = datetime.utcnow().strftime("%Y%m%d_%H%M%S")
    data = json.dumps({"config": config}, indent=2).encode("utf-8")
    atomic_write(runs_dir / f"run_{ts}.json", data)


def _log_failure(stem: str, exc: BaseException) -> None:
    fails = PROJECT_ROOT / "logs" / "failures.jsonl"
    fails.parent.mkdir(parents=True, exist_ok=True)
    entry = {
        "timestamp": datetime.utcnow().isoformat(),
        "stem": stem,
        "exc_type": type(exc).__name__,
        "message": str(exc),
        "hash": hash(traceback.format_exc()),
    }
    with fails.open("a", encoding="utf-8") as f:
        f.write(json.dumps(entry) + "\n")


def main(argv: Sequence[str] | None = None) -> int:
    args = parse_args(argv)
    if args.reset_metadata:
        _reset_metadata()
    try:
        _log_run(vars(args))
    except Exception as exc:  # pragma: no cover
        _log_failure("regressor", exc)
        raise
    return 0


if __name__ == "__main__":  # pragma: no cover
    raise SystemExit(main())<|MERGE_RESOLUTION|>--- conflicted
+++ resolved
@@ -6,10 +6,7 @@
 import os
 import resource
 import traceback
-<<<<<<< HEAD
 import typing
-=======
->>>>>>> b9e577c5
 from collections.abc import Sequence
 from datetime import datetime
 from io import BytesIO
@@ -21,11 +18,7 @@
 import xgboost as xgb
 
 from crypto_analyzer.model_manager import MODELS_ROOT, PROJECT_ROOT, atomic_write
-<<<<<<< HEAD
-=======
-
-from .train import _gpu_available
->>>>>>> b9e577c5
+
 
 MODEL_PATH = "ml/meta_model_reg.joblib"
 logger = logging.getLogger(__name__)
@@ -59,11 +52,8 @@
     params: dict[str, Any] | None = None,
     use_gpu: bool = False,
     train_window: int | None = None,
-<<<<<<< HEAD
 ) -> xgb.XGBRegressor:
-=======
-):
->>>>>>> b9e577c5
+
     """Train an XGBoost regressor with deterministic defaults and OOM fallback.
 
     The function always casts inputs to ``float32`` and constructs ``xgb.DMatrix``
@@ -94,10 +84,7 @@
 
     params = params.copy() if params else {}
     params.setdefault("tree_method", "hist")
-<<<<<<< HEAD
     params.setdefault("device", "cuda" if use_gpu else "cpu")
-=======
->>>>>>> b9e577c5
     params.setdefault("max_depth", 8)
     params.setdefault("n_estimators", 600)
     params.setdefault("subsample", 0.8)
@@ -107,16 +94,6 @@
     params.setdefault("random_state", 42)
     params.setdefault("verbosity", 0)
 
-<<<<<<< HEAD
-=======
-    if use_gpu and _gpu_available():
-        params["tree_method"] = "gpu_hist"
-        params["predictor"] = "gpu_predictor"
-    elif use_gpu:
-        logger.warning("CUDA not available, falling back to CPU")
-        params["tree_method"] = "hist"
-
->>>>>>> b9e577c5
     n_estimators = params.pop("n_estimators")
     early_rounds = params.pop("early_stopping_rounds")
 
@@ -137,15 +114,9 @@
         "subsample": params.get("subsample"),
         "colsample_bytree": params.get("colsample_bytree"),
         "tree_method": params.get("tree_method"),
-<<<<<<< HEAD
         "device": params.get("device"),
         "n_jobs": params.get("nthread"),
         "random_state": params.get("random_state"),
-=======
-        "n_jobs": params.get("nthread"),
-        "random_state": params.get("random_state"),
-        "predictor": params.get("predictor", None),
->>>>>>> b9e577c5
         "verbosity": params.get("verbosity"),
         "n_estimators": n_estimators,
     }
@@ -164,16 +135,11 @@
             )
             model = xgb.XGBRegressor(**sk_params)
             model._Booster = booster
-<<<<<<< HEAD
             model._n_features_in = X.shape[1]  # type: ignore[attr-defined]
-=======
-            model._n_features_in = X.shape[1]
->>>>>>> b9e577c5
             buffer = BytesIO()
             joblib.dump(model, buffer, compress=False)
             atomic_write(Path(model_path), buffer.getvalue())
             return model
-<<<<<<< HEAD
         except xgb.core.XGBoostError as exc:
             if params.get("device") == "cuda":
                 logger.warning("CUDA not available, falling back to CPU")
@@ -188,17 +154,6 @@
                 params["device"] = "cpu"
                 params["nthread"] = 1
                 sk_params["device"] = "cpu"
-=======
-        except _MEM_ERRORS as exc:  # pragma: no cover - depends on resources
-            peak = resource.getrusage(resource.RUSAGE_SELF).ru_maxrss / 1024
-            if params.get("tree_method") == "gpu_hist":
-                logger.warning("OOM on GPU, falling back to CPU n_jobs=1; peak RSS=%.0fMB", peak)
-                params["tree_method"] = "hist"
-                params.pop("predictor", None)
-                params["nthread"] = 1
-                sk_params["tree_method"] = "hist"
-                sk_params.pop("predictor", None)
->>>>>>> b9e577c5
                 sk_params["n_jobs"] = 1
             elif params.get("nthread", -1) != 1:
                 logger.warning(
