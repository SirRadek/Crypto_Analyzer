"""Prediction helpers for classification models."""

from .meta import predict_meta


def predict_ml(df, feature_cols, model_path="ml/meta_model_cls.joblib"):
    """Predict class labels (0/1) using the meta classifier."""
    return predict_meta(df, feature_cols, model_path)


<<<<<<< HEAD
=======
def predict_ml(df, feature_cols, model_path="ml/meta_model_cls.joblib"):
    """Predict class labels (0/1) using the meta classifier."""
    return predict_meta(df, feature_cols, model_path)


>>>>>>> a2ec81b3
def predict_ml_proba(df, feature_cols, model_path="ml/meta_model_cls.joblib"):
    """Return probability of the positive class (price up)."""
    return predict_meta(df, feature_cols, model_path, proba=True)


__all__ = ["predict_ml", "predict_ml_proba"]<|MERGE_RESOLUTION|>--- conflicted
+++ resolved
@@ -7,15 +7,6 @@
     """Predict class labels (0/1) using the meta classifier."""
     return predict_meta(df, feature_cols, model_path)
 
-
-<<<<<<< HEAD
-=======
-def predict_ml(df, feature_cols, model_path="ml/meta_model_cls.joblib"):
-    """Predict class labels (0/1) using the meta classifier."""
-    return predict_meta(df, feature_cols, model_path)
-
-
->>>>>>> a2ec81b3
 def predict_ml_proba(df, feature_cols, model_path="ml/meta_model_cls.joblib"):
     """Return probability of the positive class (price up)."""
     return predict_meta(df, feature_cols, model_path, proba=True)
