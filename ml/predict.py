--- conflicted
+++ resolved
@@ -1,21 +1,13 @@
 """Prediction helpers for classification models."""
 
-<<<<<<< HEAD
 from .meta import predict_meta
-=======
-from .train import load_model
->>>>>>> d4234895
+
 
 
 def predict_ml(df, feature_cols, model_path="ml/meta_model_cls.joblib"):
     """Predict class labels (0/1) using the meta classifier."""
-<<<<<<< HEAD
     return predict_meta(df, feature_cols, model_path)
-=======
-    model = load_model(model_path)
-    X = df[feature_cols]
-    return model.predict(X)
->>>>>>> d4234895
+
 
 
 def predict_ml_proba(df, feature_cols, model_path="ml/meta_model_cls.joblib"):
