--- conflicted
+++ resolved
@@ -3,20 +3,14 @@
 from .meta import predict_meta
 
 
-<<<<<<< HEAD
 def predict_prices(df, feature_cols, model_path="ml/meta_model_reg.joblib"):
     """Predict prices using the meta regressor."""
     return predict_meta(df, feature_cols, model_path)
-=======
->>>>>>> ebf33915
+
 
 def predict_prices(df, feature_cols, model_path="ml/meta_model_reg.joblib"):
     """Predict prices using the meta regressor."""
     return predict_meta(df, feature_cols, model_path)
 
-<<<<<<< HEAD
-=======
 
-
->>>>>>> ebf33915
 __all__ = ["predict_prices"]