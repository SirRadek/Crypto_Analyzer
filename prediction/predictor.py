from analysis.rules import combined_signal
from ml.predict import predict_ml


def combine_predictions(
    df,
    feature_cols,
    method="majority",
<<<<<<< HEAD
    use_meta_only=True,
    usage_path="ml/model_usage.json",
):
    """Combines rule-based and ML predictions.

    When ``use_meta_only`` is True (default), only the meta model is used.
    Setting it to False enables the legacy weighted ensemble across
    ``model_paths`` for backward compatibility.
=======
):
    """
    Combines rule-based and meta-model predictions.
>>>>>>> 8f762702

    Parameters
    ----------
    df : pandas.DataFrame
        Data for making predictions.
    feature_cols : list[str]
        Features used by the meta model.
<<<<<<< HEAD
    model_paths : list[str] | None
        Optional paths to base models for legacy ensembling.
    method : str, optional
        - ``"majority"``: 1 if at least one predicts up, else 0
        - ``"strict"``: 1 only if both agree
    use_meta_only : bool, optional
        If True, skip loading any base models and rely solely on the meta
        classifier.  If False, ``model_paths`` must be provided.
    usage_path : str, optional
        Location of JSON file tracking model usage counts for the legacy
        ensemble.
=======
    method : str, optional
        - ``"majority"``: 1 if at least one predicts up, else 0
        - ``"strict"``: 1 only if both agree
>>>>>>> 8f762702

    Returns
    -------
    pandas.Series
        Final combined predictions.
    """
    rule_preds = combined_signal(df)
<<<<<<< HEAD
    if use_meta_only or not model_paths:
        ml_preds = predict_ml(df, feature_cols)
    else:
        from ml.predict import predict_weighted

        ml_preds = predict_weighted(
            df, feature_cols, model_paths, usage_path=usage_path
        )
=======
    ml_preds = predict_ml(df, feature_cols)
>>>>>>> 8f762702

    if method == "majority":
        final_pred = ((rule_preds + ml_preds) > 0).astype(int)
    elif method == "strict":
        final_pred = ((rule_preds + ml_preds) == 2).astype(int)
    else:
        raise ValueError("Unknown combination method")

    return final_pred<|MERGE_RESOLUTION|>--- conflicted
+++ resolved
@@ -6,7 +6,6 @@
     df,
     feature_cols,
     method="majority",
-<<<<<<< HEAD
     use_meta_only=True,
     usage_path="ml/model_usage.json",
 ):
@@ -15,11 +14,6 @@
     When ``use_meta_only`` is True (default), only the meta model is used.
     Setting it to False enables the legacy weighted ensemble across
     ``model_paths`` for backward compatibility.
-=======
-):
-    """
-    Combines rule-based and meta-model predictions.
->>>>>>> 8f762702
 
     Parameters
     ----------
@@ -27,7 +21,6 @@
         Data for making predictions.
     feature_cols : list[str]
         Features used by the meta model.
-<<<<<<< HEAD
     model_paths : list[str] | None
         Optional paths to base models for legacy ensembling.
     method : str, optional
@@ -39,11 +32,6 @@
     usage_path : str, optional
         Location of JSON file tracking model usage counts for the legacy
         ensemble.
-=======
-    method : str, optional
-        - ``"majority"``: 1 if at least one predicts up, else 0
-        - ``"strict"``: 1 only if both agree
->>>>>>> 8f762702
 
     Returns
     -------
@@ -51,7 +39,6 @@
         Final combined predictions.
     """
     rule_preds = combined_signal(df)
-<<<<<<< HEAD
     if use_meta_only or not model_paths:
         ml_preds = predict_ml(df, feature_cols)
     else:
@@ -60,9 +47,6 @@
         ml_preds = predict_weighted(
             df, feature_cols, model_paths, usage_path=usage_path
         )
-=======
-    ml_preds = predict_ml(df, feature_cols)
->>>>>>> 8f762702
 
     if method == "majority":
         final_pred = ((rule_preds + ml_preds) > 0).astype(int)
